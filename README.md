<p align="center">
  <a href="https://www.rosetta-api.org">
    <img width="90%" alt="Rosetta" src="https://www.rosetta-api.org/img/rosetta_header.png">
  </a>
</p>
<h3 align="center">
   Rosetta Bitcoin
</h3>
<p align="center">
  <a href="https://circleci.com/gh/coinbase/rosetta-bitcoin/tree/master"><img src="https://circleci.com/gh/coinbase/rosetta-bitcoin/tree/master.svg?style=shield" /></a>
  <a href="https://coveralls.io/github/coinbase/rosetta-bitcoin"><img src="https://coveralls.io/repos/github/coinbase/rosetta-bitcoin/badge.svg" /></a>
  <a href="https://goreportcard.com/report/github.com/coinbase/rosetta-bitcoin"><img src="https://goreportcard.com/badge/github.com/coinbase/rosetta-bitcoin" /></a>
  <a href="https://github.com/coinbase/rosetta-bitcoin/blob/master/LICENSE.txt"><img src="https://img.shields.io/github/license/coinbase/rosetta-bitcoin.svg" /></a>
  <a href="https://pkg.go.dev/github.com/coinbase/rosetta-bitcoin?tab=overview"><img src="https://img.shields.io/badge/go.dev-reference-007d9c?logo=go&logoColor=white&style=shield" /></a>
</p>

<p align="center"><b>
ROSETTA-BITCOIN IS CONSIDERED <a href="https://en.wikipedia.org/wiki/Software_release_life_cycle#Alpha">ALPHA SOFTWARE</a>.
USE AT YOUR OWN RISK! COINBASE ASSUMES NO RESPONSIBILITY OR LIABILITY IF THERE IS A BUG IN THIS IMPLEMENTATION.
</b></p>

The `rosetta-bitcoin` repository provides a reference implementation of the Rosetta API for Bitcoin in Golang. 

Rosetta is an open-source specification and set of tools that makes integrating with blockchains simpler, faster, and more reliable. For more information about Rosetta API, read the [documentation](https://rosetta-api.org).

## Features

* Rosetta API implementation (both Data API and Construction API)
* UTXO cache for all accounts (accessible using the Rosetta `/account/balance` API)
* Stateless, offline, curve-based transaction construction from any SegWit-Bech32 Address

## System Requirements
<<<<<<< HEAD

`rosetta-bitcoin` has been tested on an [AWS c5.2xlarge instance](https://aws.amazon.com/ec2/instance-types/c5). This instance type has 8 vCPU and 16 GB of RAM.

### Network Settings

To increase the load that `rosetta-bitcoin` can handle, we recommend tunning your OS settings to allow for more connections. On a linux-based OS, you can run the following commands ([source](http://www.tweaked.io/guide/kernel)):
=======
`rosetta-bitcoin` has been tested on an [AWS c5.2xlarge instance](https://aws.amazon.com/ec2/instance-types/c5).
This instance type has 8 vCPU and 16 GB of RAM.

### Network Settings
To increase the load `rosetta-bitcoin` can handle, it is recommended to tune your OS
settings to allow for more connections. On a linux-based OS, you can run the following commands ([source](http://www.tweaked.io/guide/kernel)):
>>>>>>> a65c64ef
```text
sysctl -w net.ipv4.tcp_tw_reuse=1
sysctl -w net.core.rmem_max=16777216
sysctl -w net.core.wmem_max=16777216
sysctl -w net.ipv4.tcp_max_syn_backlog=10000
sysctl -w net.core.somaxconn=10000
sysctl -p (when done)
```
<<<<<<< HEAD
_We have not tested `rosetta-bitcoin` with `net.ipv4.tcp_tw_recycle` and do not recommend enabling it._

You should also modify your open file settings to `100000`. This can be done on a linux-based OS with the command: `ulimit -n 100000`.

### Memory-Mapped Files

`rosetta-bitcoin` uses [memory-mapped files](https://en.wikipedia.org/wiki/Memory-mapped_file) to persist data in the `indexer`. As a result, you **must** run `rosetta-bitcoin` on a 64-bit architecture (the virtual address space easily exceeds 100s of GBs).

If you receive a kernel OOM, you may need to increase the allocated size of swap space on your OS. There is a great tutorial for how to do this on Linux [here](https://linuxize.com/post/create-a-linux-swap-file/).
=======
_We have not tested `rosetta-bitcoin` with `net.ipv4.tcp_tw_recycle` and do not recommend
enabling it._

You should also modify your open file settings to `100000`. This can be done on a linux-based OS
with the command: `ulimit -n 100000`.

### Memory-Mapped Files
`rosetta-bitcoin` uses [memory-mapped files](https://en.wikipedia.org/wiki/Memory-mapped_file) to
persist data in the `indexer`. As a result, you **must** run `rosetta-bitcoin` on a 64-bit
architecture (the virtual address space easily exceeds 100s of GBs).

If you receive a kernel OOM, you may need to increase the allocated size of swap space
on your OS. There is a great tutorial for how to do this on Linux [here](https://linuxize.com/post/create-a-linux-swap-file/).
>>>>>>> a65c64ef

## Usage

As specified in the [Rosetta API Principles](https://www.rosetta-api.org/docs/automated_deployment.html), all Rosetta implementations must be deployable via Docker and support running via either an [`online` or `offline` mode](https://www.rosetta-api.org/docs/node_deployment.html#multiple-modes).

**YOU MUST INSTALL DOCKER FOR THE FOLLOWING INSTRUCTIONS TO WORK. YOU CAN DOWNLOAD DOCKER [HERE](https://www.docker.com/get-started).**

### Install Docker

Running the following commands will create a Docker image called `rosetta-bitcoin:latest`.

#### From GitHub

To download the pre-built Docker image from the latest release, run:
```text
curl -sSfL https://raw.githubusercontent.com/coinbase/rosetta-bitcoin/master/install.sh | sh -s
```
_Do not try to install rosetta-bitcoin using GitHub Packages!_

#### From Source

After cloning this repository, run:
```text
make build-local
```

### Run
<<<<<<< HEAD

Running the following commands will start a Docker container in [detached mode](https://docs.docker.com/engine/reference/run/#detached--d) with a data directory at `<working directory>/bitcoin-data` and the Rosetta API accessible at port `8080`.
=======
Running the following commands will start a Docker container in
[detached mode](https://docs.docker.com/engine/reference/run/#detached--d) with
a data directory at `<working directory>/bitcoin-data` and the Rosetta API accessible at port `8080`.
>>>>>>> a65c64ef

#### Mainnet:Online

```text
docker run -d --rm --ulimit "nofile=100000:100000" -v "$(pwd)/bitcoin-data:/data" -e "MODE=ONLINE" -e "NETWORK=MAINNET" -e "PORT=8080" -p 8080:8080 -p 8333:8333 rosetta-bitcoin:latest
```
_If you cloned the repository, you can run `make run-mainnet-online`._

#### Mainnet:Offline

```text
docker run -d --rm -e "MODE=OFFLINE" -e "NETWORK=MAINNET" -e "PORT=8081" -p 8081:8081 rosetta-bitcoin:latest
```
_If you cloned the repository, you can run `make run-mainnet-offline`._

#### Testnet:Online

```text
docker run -d --rm --ulimit "nofile=100000:100000" -v "$(pwd)/bitcoin-data:/data" -e "MODE=ONLINE" -e "NETWORK=TESTNET" -e "PORT=8080" -p 8080:8080 -p 18333:18333 rosetta-bitcoin:latest
```
_If you cloned the repository, you can run `make run-testnet-online`._

#### Testnet:Offline

```text
docker run -d --rm -e "MODE=OFFLINE" -e "NETWORK=TESTNET" -e "PORT=8081" -p 8081:8081 rosetta-bitcoin:latest
```
_If you cloned the repository, you can run `make run-testnet-offline`._

## Architecture
<<<<<<< HEAD

`rosetta-bitcoin` uses the `syncer`, `storage`, `parser`, and `server` package from [`rosetta-sdk-go`](https://github.com/coinbase/rosetta-sdk-go) instead of a new Bitcoin-specific implementation of packages of similar functionality. Below you can find an overview of how everything fits together:
=======
`rosetta-bitcoin` uses the `syncer`, `storage`, `parser`, and `server` package
from [`rosetta-sdk-go`](https://github.com/coinbase/rosetta-sdk-go) instead
of a new Bitcoin-specific implementation of packages of similar functionality. Below
you can find a high-level overview of how everything fits together:
>>>>>>> a65c64ef
<p align="center">
  <a href="https://www.rosetta-api.org">
    <img width="90%" alt="Architecture" src="https://www.rosetta-api.org/img/rosetta_bitcoin_architecture.jpg">
  </a>
</p>

### Optimizations

* Automatically prune bitcoind while indexing blocks
* Reduce sync time with concurrent block indexing
* Use [Zstandard compression](https://github.com/facebook/zstd) to reduce the size of data stored on disk without needing to write a manual byte-level encoding

#### Concurrent Block Syncing
<<<<<<< HEAD
<<<<<<< HEAD
To speed up indexing, `rosetta-bitcoin` uses concurrent block processing
with a "wait free" design (using channels instead of sleeps to signal
which threads are unblocked). This allows `rosetta-bitcoin` to fetch
multiple inputs from disk while it waits for inputs that appeared
in recently processed blocks to save to disk.
```text
                                                   +----------+
                                                   | bitcoind |
                                                   +-----+----+
                                                         |
                                                         |
          +---------+ fetch block data / unpopulated txs |
          | block 1 <------------------------------------+
          +---------+                                    |
       +-->   tx 1  |                                    |
       |  +---------+                                    |
       |  |   tx 2  |                                    |
       |  +----+----+                                    |
       |       |                                         |
       |       |           +---------+                   |
       |       |           | block 2 <-------------------+
       |       |           +---------+                   |
       |       +----------->   tx 3  +--+                |
       |                   +---------+  |                |
       +------------------->   tx 4  |  |                |
       |                   +---------+  |                |
       |                                |                |
       | retrieve previously synced     |   +---------+  |
       | inputs needed for future       |   | block 3 <--+
       | blocks while waiting for       |   +---------+
       | populated blocks to save to    +--->   tx 5  |
       | disk                               +---------+
       +------------------------------------>   tx 6  |
       |                                    +---------+
       |
       |
+------+--------+
|  coin_storage |
+---------------+
```
=======
To speed up indexing, `rosetta-bitcoin` uses concurrent block processing with a "wait free" design (using [the channels function](https://golangdocs.com/channels-in-golang) instead of [the sleep function](https://pkg.go.dev/time#Sleep) to signal which threads are unblocked). This allows `rosetta-bitcoin` to fetch multiple inputs from disk while it waits for inputs that appeared in recently processed blocks to save to disk.

<p align="center">
  <a href="https://www.rosetta-api.org">
    <img width="90%" alt="Concurrent Block Syncing" src="https://www.rosetta-api.org/img/rosetta_bitcoin_concurrent_block_synching.jpg">
  </a>
</p>
>>>>>>> a65c64ef

## Testing with rosetta-cli
To validate `rosetta-bitcoin`, [install `rosetta-cli`](https://github.com/coinbase/rosetta-cli#install)
and run one of the following commands:
<<<<<<< HEAD
* `rosetta-cli check:data --configuration-file rosetta-cli-conf/testnet/config.json`
* `rosetta-cli check:construction --configuration-file rosetta-cli-conf/testnet/config.json`
* `rosetta-cli check:data --configuration-file rosetta-cli-conf/mainnet/config.json`

## Future Work
* Publish benchamrks for sync speed, storage usage, and load testing
* [Rosetta API `/mempool/transaction`](https://www.rosetta-api.org/docs/MempoolApi.html#mempooltransaction) implementation
* Add CI test using `rosetta-cli` to run on each PR (likely on a regtest network)
* Add performance mode to use unlimited RAM (implementation currently optimized to use <= 16 GB of RAM)
* Support Multi-Sig Sends

_Please reach out on our [community](https://community.rosetta-api.org) if you want to tackle anything on this list!_
=======

To speed up indexing, `rosetta-bitcoin` uses concurrent block processing with a "wait free" design (using [the channels function](https://golangdocs.com/channels-in-golang) instead of [the sleep function](https://pkg.go.dev/time#Sleep) to signal which threads are unblocked). This allows `rosetta-bitcoin` to fetch multiple inputs from disk while it waits for inputs that appeared in recently processed blocks to save to disk.

<p align="center">
  <a href="https://www.rosetta-api.org">
    <img width="90%" alt="Concurrent Block Syncing" src="https://www.rosetta-api.org/img/rosetta_bitcoin_concurrent_block_synching.jpg">
  </a>
</p>

## Testing with rosetta-cli

To validate `rosetta-bitcoin`, [install `rosetta-cli`](https://github.com/coinbase/rosetta-cli#install) and run one of the following commands:
=======
>>>>>>> a65c64ef
* `rosetta-cli check:data --configuration-file rosetta-cli-conf/testnet/config.json` - This command validates that the Data API information in the `testnet` network is correct. It also ensures that the implementation does not miss any balance-changing operations.
* `rosetta-cli check:construction --configuration-file rosetta-cli-conf/testnet/config.json` - This command validates the blockchain’s construction, signing, and broadcasting.
* `rosetta-cli check:data --configuration-file rosetta-cli-conf/mainnet/config.json` - This command validates that the Data API information in the `mainnet` network is correct. It also ensures that the implementation does not miss any balance-changing operations.

## Issues
<<<<<<< HEAD
<<<<<<< HEAD
<<<<<<< HEAD

Interested in helping fix issues in this repository? You can find to-dos in the [Issues](https://github.com/coinbase/rosetta-bitcoin/issues) section with the `help wanted` tag. Be sure to reach out on our [community](https://community.rosetta-api.org) before you tackle anything on this list.
<<<<<<< HEAD
=======
=======

>>>>>>> e22cec3 (Update README and CONTRIBUTING files)
Interested in helping fix issues in this repository? You can find to-dos in the [Issues](https://github.com/coinbase/rosetta-bitcoin/issues) section with the `help wanted` tag. Be sure to reach out on our [community](https://community.rosetta-api.org) before you tackle anything on this list.
<<<<<<< HEAD

=======
>>>>>>> f96f966 (Update README file)
>>>>>>> 7713a64 (Update README file)
=======
>>>>>>> b65cc77 (Merge conflict resolution in README)
>>>>>>> 67bbd87 (Update README file content)
=======
Interested in helping fix issues in this repository? You can find to-dos in the [Issues](https://github.com/coinbase/rosetta-bitcoin/issues) section with the `help wanted` tag. Be sure to reach out on our [community](https://community.rosetta-api.org) before you tackle anything on this list.

>>>>>>> a65c64ef

## Development
* `make deps` to install dependencies
* `make test` to run tests
* `make lint` to lint the source code
* `make salus` to check for security concerns
* `make build-local` to build a Docker image from the local context
* `make coverage-local` to generate a coverage report

## License
This project is available open source under the terms of the [Apache 2.0 License](https://opensource.org/licenses/Apache-2.0).

<<<<<<< HEAD
© 2021 Coinbase
=======
© 2022 Coinbase
>>>>>>> 67bbd87 (Update README file content)<|MERGE_RESOLUTION|>--- conflicted
+++ resolved
@@ -30,21 +30,13 @@
 * Stateless, offline, curve-based transaction construction from any SegWit-Bech32 Address
 
 ## System Requirements
-<<<<<<< HEAD
 
 `rosetta-bitcoin` has been tested on an [AWS c5.2xlarge instance](https://aws.amazon.com/ec2/instance-types/c5). This instance type has 8 vCPU and 16 GB of RAM.
 
 ### Network Settings
 
 To increase the load that `rosetta-bitcoin` can handle, we recommend tunning your OS settings to allow for more connections. On a linux-based OS, you can run the following commands ([source](http://www.tweaked.io/guide/kernel)):
-=======
-`rosetta-bitcoin` has been tested on an [AWS c5.2xlarge instance](https://aws.amazon.com/ec2/instance-types/c5).
-This instance type has 8 vCPU and 16 GB of RAM.
 
-### Network Settings
-To increase the load `rosetta-bitcoin` can handle, it is recommended to tune your OS
-settings to allow for more connections. On a linux-based OS, you can run the following commands ([source](http://www.tweaked.io/guide/kernel)):
->>>>>>> a65c64ef
 ```text
 sysctl -w net.ipv4.tcp_tw_reuse=1
 sysctl -w net.core.rmem_max=16777216
@@ -53,7 +45,6 @@
 sysctl -w net.core.somaxconn=10000
 sysctl -p (when done)
 ```
-<<<<<<< HEAD
 _We have not tested `rosetta-bitcoin` with `net.ipv4.tcp_tw_recycle` and do not recommend enabling it._
 
 You should also modify your open file settings to `100000`. This can be done on a linux-based OS with the command: `ulimit -n 100000`.
@@ -63,21 +54,6 @@
 `rosetta-bitcoin` uses [memory-mapped files](https://en.wikipedia.org/wiki/Memory-mapped_file) to persist data in the `indexer`. As a result, you **must** run `rosetta-bitcoin` on a 64-bit architecture (the virtual address space easily exceeds 100s of GBs).
 
 If you receive a kernel OOM, you may need to increase the allocated size of swap space on your OS. There is a great tutorial for how to do this on Linux [here](https://linuxize.com/post/create-a-linux-swap-file/).
-=======
-_We have not tested `rosetta-bitcoin` with `net.ipv4.tcp_tw_recycle` and do not recommend
-enabling it._
-
-You should also modify your open file settings to `100000`. This can be done on a linux-based OS
-with the command: `ulimit -n 100000`.
-
-### Memory-Mapped Files
-`rosetta-bitcoin` uses [memory-mapped files](https://en.wikipedia.org/wiki/Memory-mapped_file) to
-persist data in the `indexer`. As a result, you **must** run `rosetta-bitcoin` on a 64-bit
-architecture (the virtual address space easily exceeds 100s of GBs).
-
-If you receive a kernel OOM, you may need to increase the allocated size of swap space
-on your OS. There is a great tutorial for how to do this on Linux [here](https://linuxize.com/post/create-a-linux-swap-file/).
->>>>>>> a65c64ef
 
 ## Usage
 
@@ -105,14 +81,8 @@
 ```
 
 ### Run
-<<<<<<< HEAD
 
 Running the following commands will start a Docker container in [detached mode](https://docs.docker.com/engine/reference/run/#detached--d) with a data directory at `<working directory>/bitcoin-data` and the Rosetta API accessible at port `8080`.
-=======
-Running the following commands will start a Docker container in
-[detached mode](https://docs.docker.com/engine/reference/run/#detached--d) with
-a data directory at `<working directory>/bitcoin-data` and the Rosetta API accessible at port `8080`.
->>>>>>> a65c64ef
 
 #### Mainnet:Online
 
@@ -143,15 +113,9 @@
 _If you cloned the repository, you can run `make run-testnet-offline`._
 
 ## Architecture
-<<<<<<< HEAD
 
 `rosetta-bitcoin` uses the `syncer`, `storage`, `parser`, and `server` package from [`rosetta-sdk-go`](https://github.com/coinbase/rosetta-sdk-go) instead of a new Bitcoin-specific implementation of packages of similar functionality. Below you can find an overview of how everything fits together:
-=======
-`rosetta-bitcoin` uses the `syncer`, `storage`, `parser`, and `server` package
-from [`rosetta-sdk-go`](https://github.com/coinbase/rosetta-sdk-go) instead
-of a new Bitcoin-specific implementation of packages of similar functionality. Below
-you can find a high-level overview of how everything fits together:
->>>>>>> a65c64ef
+
 <p align="center">
   <a href="https://www.rosetta-api.org">
     <img width="90%" alt="Architecture" src="https://www.rosetta-api.org/img/rosetta_bitcoin_architecture.jpg">
@@ -165,75 +129,6 @@
 * Use [Zstandard compression](https://github.com/facebook/zstd) to reduce the size of data stored on disk without needing to write a manual byte-level encoding
 
 #### Concurrent Block Syncing
-<<<<<<< HEAD
-<<<<<<< HEAD
-To speed up indexing, `rosetta-bitcoin` uses concurrent block processing
-with a "wait free" design (using channels instead of sleeps to signal
-which threads are unblocked). This allows `rosetta-bitcoin` to fetch
-multiple inputs from disk while it waits for inputs that appeared
-in recently processed blocks to save to disk.
-```text
-                                                   +----------+
-                                                   | bitcoind |
-                                                   +-----+----+
-                                                         |
-                                                         |
-          +---------+ fetch block data / unpopulated txs |
-          | block 1 <------------------------------------+
-          +---------+                                    |
-       +-->   tx 1  |                                    |
-       |  +---------+                                    |
-       |  |   tx 2  |                                    |
-       |  +----+----+                                    |
-       |       |                                         |
-       |       |           +---------+                   |
-       |       |           | block 2 <-------------------+
-       |       |           +---------+                   |
-       |       +----------->   tx 3  +--+                |
-       |                   +---------+  |                |
-       +------------------->   tx 4  |  |                |
-       |                   +---------+  |                |
-       |                                |                |
-       | retrieve previously synced     |   +---------+  |
-       | inputs needed for future       |   | block 3 <--+
-       | blocks while waiting for       |   +---------+
-       | populated blocks to save to    +--->   tx 5  |
-       | disk                               +---------+
-       +------------------------------------>   tx 6  |
-       |                                    +---------+
-       |
-       |
-+------+--------+
-|  coin_storage |
-+---------------+
-```
-=======
-To speed up indexing, `rosetta-bitcoin` uses concurrent block processing with a "wait free" design (using [the channels function](https://golangdocs.com/channels-in-golang) instead of [the sleep function](https://pkg.go.dev/time#Sleep) to signal which threads are unblocked). This allows `rosetta-bitcoin` to fetch multiple inputs from disk while it waits for inputs that appeared in recently processed blocks to save to disk.
-
-<p align="center">
-  <a href="https://www.rosetta-api.org">
-    <img width="90%" alt="Concurrent Block Syncing" src="https://www.rosetta-api.org/img/rosetta_bitcoin_concurrent_block_synching.jpg">
-  </a>
-</p>
->>>>>>> a65c64ef
-
-## Testing with rosetta-cli
-To validate `rosetta-bitcoin`, [install `rosetta-cli`](https://github.com/coinbase/rosetta-cli#install)
-and run one of the following commands:
-<<<<<<< HEAD
-* `rosetta-cli check:data --configuration-file rosetta-cli-conf/testnet/config.json`
-* `rosetta-cli check:construction --configuration-file rosetta-cli-conf/testnet/config.json`
-* `rosetta-cli check:data --configuration-file rosetta-cli-conf/mainnet/config.json`
-
-## Future Work
-* Publish benchamrks for sync speed, storage usage, and load testing
-* [Rosetta API `/mempool/transaction`](https://www.rosetta-api.org/docs/MempoolApi.html#mempooltransaction) implementation
-* Add CI test using `rosetta-cli` to run on each PR (likely on a regtest network)
-* Add performance mode to use unlimited RAM (implementation currently optimized to use <= 16 GB of RAM)
-* Support Multi-Sig Sends
-
-_Please reach out on our [community](https://community.rosetta-api.org) if you want to tackle anything on this list!_
-=======
 
 To speed up indexing, `rosetta-bitcoin` uses concurrent block processing with a "wait free" design (using [the channels function](https://golangdocs.com/channels-in-golang) instead of [the sleep function](https://pkg.go.dev/time#Sleep) to signal which threads are unblocked). This allows `rosetta-bitcoin` to fetch multiple inputs from disk while it waits for inputs that appeared in recently processed blocks to save to disk.
 
@@ -246,36 +141,13 @@
 ## Testing with rosetta-cli
 
 To validate `rosetta-bitcoin`, [install `rosetta-cli`](https://github.com/coinbase/rosetta-cli#install) and run one of the following commands:
-=======
->>>>>>> a65c64ef
 * `rosetta-cli check:data --configuration-file rosetta-cli-conf/testnet/config.json` - This command validates that the Data API information in the `testnet` network is correct. It also ensures that the implementation does not miss any balance-changing operations.
 * `rosetta-cli check:construction --configuration-file rosetta-cli-conf/testnet/config.json` - This command validates the blockchain’s construction, signing, and broadcasting.
 * `rosetta-cli check:data --configuration-file rosetta-cli-conf/mainnet/config.json` - This command validates that the Data API information in the `mainnet` network is correct. It also ensures that the implementation does not miss any balance-changing operations.
 
 ## Issues
-<<<<<<< HEAD
-<<<<<<< HEAD
-<<<<<<< HEAD
 
 Interested in helping fix issues in this repository? You can find to-dos in the [Issues](https://github.com/coinbase/rosetta-bitcoin/issues) section with the `help wanted` tag. Be sure to reach out on our [community](https://community.rosetta-api.org) before you tackle anything on this list.
-<<<<<<< HEAD
-=======
-=======
-
->>>>>>> e22cec3 (Update README and CONTRIBUTING files)
-Interested in helping fix issues in this repository? You can find to-dos in the [Issues](https://github.com/coinbase/rosetta-bitcoin/issues) section with the `help wanted` tag. Be sure to reach out on our [community](https://community.rosetta-api.org) before you tackle anything on this list.
-<<<<<<< HEAD
-
-=======
->>>>>>> f96f966 (Update README file)
->>>>>>> 7713a64 (Update README file)
-=======
->>>>>>> b65cc77 (Merge conflict resolution in README)
->>>>>>> 67bbd87 (Update README file content)
-=======
-Interested in helping fix issues in this repository? You can find to-dos in the [Issues](https://github.com/coinbase/rosetta-bitcoin/issues) section with the `help wanted` tag. Be sure to reach out on our [community](https://community.rosetta-api.org) before you tackle anything on this list.
-
->>>>>>> a65c64ef
 
 ## Development
 * `make deps` to install dependencies
@@ -288,8 +160,4 @@
 ## License
 This project is available open source under the terms of the [Apache 2.0 License](https://opensource.org/licenses/Apache-2.0).
 
-<<<<<<< HEAD
-© 2021 Coinbase
-=======
-© 2022 Coinbase
->>>>>>> 67bbd87 (Update README file content)+© 2022 Coinbase